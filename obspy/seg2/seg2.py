--- conflicted
+++ resolved
@@ -260,16 +260,13 @@
         # 'random offset byte'
         # Therefore every string has to be at least 3 bytes wide to be
         # acceptable after being split at the string terminator.
-<<<<<<< HEAD
-        strings = [_i.decode() for _i in strings if len(_i) >= 3]
-=======
 
         def is_good_char(c):
             return c in ('0123456789abcdefghijklmnopqrstuvwxyzABCDEFGHIJKLMN'
                          'OPQRSTUVWXYZ!"#$%&\'()*+,-./:; <=>?@[\\]^_`{|}~ ')
 
-        strings = [filter(is_good_char, _i) for _i in strings if len(_i) >= 3]
->>>>>>> 8608085f
+        strings = [filter(is_good_char, _i).decode() for _i in strings
+                   if len(_i) >= 3]
         # Every string has the structure OPTION<SPACE>VALUE. Write to
         # stream.stats attribute.
         for string in strings:
