--- conflicted
+++ resolved
@@ -460,17 +460,10 @@
     def get_str(self):
         try:
             # value is a bytes
-<<<<<<< HEAD
             value = native_str(self._hs[HD.STRHDRS.index(hdr)].decode())
         except AttributeError:
             # value is a str
             value = native_str(self._hs[HD.STRHDRS.index(hdr)])
-=======
-            value = str(self._hs[HD.STRHDRS.index(hdr)].decode())
-        except AttributeError:
-            # value is a str
-            value = str(self._hs[HD.STRHDRS.index(hdr)])
->>>>>>> c2f3481c
 
         if value == HD.SNULL:
             value = None
