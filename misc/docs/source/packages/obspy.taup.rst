.. currentmodule:: obspy.taup
.. automodule:: obspy.taup

    .. comment to end block

    Classes & Functions
    -------------------
    .. autosummary::
       :toctree: autogen
       :nosignatures:

       ~tau.TauPyModel

    .. comment to end block

    Modules
    -------
    .. autosummary::
       :toctree: autogen
       :nosignatures:

<<<<<<< HEAD
       tau
=======
       arrival
       c_wrappers
       helper_classes
       seismic_phase
       slowness_layer
       slowness_model
       tau_branch
       tau_model
       taup_create
       taup_path
       taup_pierce
>>>>>>> 5cb1e941
       taup
       taup_time
       tau
       utils
       velocity_layer
       velocity_model

    .. comment to end block<|MERGE_RESOLUTION|>--- conflicted
+++ resolved
@@ -19,9 +19,6 @@
        :toctree: autogen
        :nosignatures:
 
-<<<<<<< HEAD
-       tau
-=======
        arrival
        c_wrappers
        helper_classes
@@ -33,7 +30,6 @@
        taup_create
        taup_path
        taup_pierce
->>>>>>> 5cb1e941
        taup
        taup_time
        tau
